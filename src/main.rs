--- conflicted
+++ resolved
@@ -24,16 +24,9 @@
 use std::path::Path;
 
 fn main() -> Result<(), Box<dyn Error>> {
-<<<<<<< HEAD
-    use physics::orbital::OrbitalMechanics;
-
-    let perigee_alt = 300_000.0; // meters
-    let apogee_alt = 450_000.0; // meters
-=======
     static SPACECRAFT: SimpleSat = SimpleSat;
     let perigee_alt = 50_000.0; // meters
     let apogee_alt = 400_000.0; // meters
->>>>>>> b860a176
     let ra = WGS84_A + apogee_alt;
     let rp = WGS84_A + perigee_alt;
     let a = (ra + rp) / 2.0;
@@ -121,11 +114,7 @@
     );
 
     // Create Hohmann transfer guidance for raising apogee with 1 orbit delay
-<<<<<<< HEAD
-    let target_apogee = 600_000.0; // meters
-=======
     let target_apogee = 400_000.0; // meters
->>>>>>> b860a176
     let hohmann_guidance = ApsisTargeting::new(
         WGS84_A + target_apogee,
         ApsisType::Apogee,
