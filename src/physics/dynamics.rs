use super::attitude::{angular_acceleration, quaternion_derivative};
use super::drag::drag_force;
use super::gravity::gravity_acceleration;
<<<<<<< HEAD
use super::drag::drag_force;
=======
use crate::models::spacecraft::SpacecraftProperties;
>>>>>>> b860a176
use crate::models::State;
use nalgebra as na;
use std::marker::PhantomData;

pub trait EquationsOfMotion {
    type State;
    fn compute_derivative(&self, state: &Self::State) -> Self::State;
}

pub struct SpacecraftDynamics<'a, T: SpacecraftProperties> {
    thrust: Option<na::Vector3<f64>>,
    torque: Option<na::Vector3<f64>>,
    _phantom: PhantomData<&'a T>,
}

impl<'a, T: SpacecraftProperties> SpacecraftDynamics<'a, T> {
    pub fn new(thrust: Option<na::Vector3<f64>>, torque: Option<na::Vector3<f64>>) -> Self {
        Self {
            thrust,
            torque,
            _phantom: PhantomData,
        }
    }
}

impl<'a, T: SpacecraftProperties> EquationsOfMotion for SpacecraftDynamics<'a, T> {
    type State = State<'a, T>;

    fn compute_derivative(&self, state: &Self::State) -> Self::State {
        let mut derivative = State::zero(state.spacecraft);

        // Position derivative is velocity
        derivative.position = state.velocity;

        // Velocity derivative (gravity + thrust + drag)
<<<<<<< HEAD
        derivative.velocity = gravity_acceleration(&state.position) + drag_force(&state.position, &state.velocity)/ state.mass;
=======
        derivative.velocity = gravity_acceleration(&state.position)
            + drag_force(state.spacecraft, &state.position, &state.velocity) / state.mass;
>>>>>>> b860a176
        if let Some(thrust) = &self.thrust {
            derivative.velocity += thrust / state.mass;
        }

        // Angular acceleration (Euler's equation)
        derivative.angular_velocity = angular_acceleration(state, self.torque);

        // Quaternion derivative
        derivative.quaternion = quaternion_derivative(state);

        derivative
    }
}<|MERGE_RESOLUTION|>--- conflicted
+++ resolved
@@ -1,11 +1,7 @@
 use super::attitude::{angular_acceleration, quaternion_derivative};
 use super::drag::drag_force;
 use super::gravity::gravity_acceleration;
-<<<<<<< HEAD
-use super::drag::drag_force;
-=======
 use crate::models::spacecraft::SpacecraftProperties;
->>>>>>> b860a176
 use crate::models::State;
 use nalgebra as na;
 use std::marker::PhantomData;
@@ -41,12 +37,8 @@
         derivative.position = state.velocity;
 
         // Velocity derivative (gravity + thrust + drag)
-<<<<<<< HEAD
-        derivative.velocity = gravity_acceleration(&state.position) + drag_force(&state.position, &state.velocity)/ state.mass;
-=======
         derivative.velocity = gravity_acceleration(&state.position)
             + drag_force(state.spacecraft, &state.position, &state.velocity) / state.mass;
->>>>>>> b860a176
         if let Some(thrust) = &self.thrust {
             derivative.velocity += thrust / state.mass;
         }
